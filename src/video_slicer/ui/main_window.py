"""Главное окно приложения."""
from __future__ import annotations

import json
import logging
import re
from dataclasses import replace
from functools import partial
from pathlib import Path
from typing import List

from PySide6 import QtCore, QtGui, QtWidgets

from ..core.segment_manager import SegmentManager
from ..models.segment import Segment
from ..utils import ffmpeg_helper, path_utils, validators
from ..utils.settings import (
    AppSettings,
    SettingsManager,
    default_log_file,
    detect_system_language,
)
from ..utils.time_parser import format_time, parse_time
from .bulk_segment_dialog import BulkSegmentDialog
from .preview_dialog import PreviewDialog
from .processing_worker import ProcessingWorker
from .segment_batch_dialog import SegmentBatchDialog
from .segment_dialog import SegmentDialog
from .settings_dialog import SettingsDialog
from .translations import Translator

logger = logging.getLogger(__name__)


class MainWindow(QtWidgets.QMainWindow):
    def __init__(self) -> None:
        super().__init__()
        self.settings_manager = SettingsManager()
        self.app_settings: AppSettings = self.settings_manager.load()
        if not self.app_settings.language:
            self.app_settings.language = detect_system_language()
            self.settings_manager.save(self.app_settings)

        self.translator = Translator(self.app_settings.language or "en")
        self.segment_manager = SegmentManager()
        self.input_file: Path | None = None
        self.output_dir: Path | None = None
        self._file_info: dict[str, object] | None = None
        self._probe_data: dict[str, object] | None = None
        self._segment_probe_cache: dict[Path, dict[str, object]] = {}
        self._stop_requested = False
        self._log_file_handler: logging.Handler | None = None
        self._ffmpeg_available = True
        self._interface_locked = False
        self._processing_thread: QtCore.QThread | None = None
        self._processing_worker: ProcessingWorker | None = None
        self._button_translation_keys: dict[QtWidgets.QAbstractButton, str] = {}
        self._button_icon_map: dict[
            QtWidgets.QAbstractButton, QtWidgets.QStyle.StandardPixmap
        ] = {}

        self.setWindowTitle("Simple Video Slicer")
        self.resize(900, 600)
        self.setWindowIcon(self._create_app_icon())

        self._create_actions()
        self._create_menu()
        self._create_widgets()
        self._create_status_bar()
        self._apply_theme(self.app_settings.theme)
        self._apply_ffmpeg_path()
        self._configure_file_logging()
        self.retranslate_ui()
        self._check_ffmpeg_availability(initial=True)

    def _create_app_icon(self) -> QtGui.QIcon:
        icon_path = Path(__file__).resolve().parent.parent / "logo.ico"
        if icon_path.exists():
            icon = QtGui.QIcon(str(icon_path))
            if not icon.isNull():
                return icon

        pixmap = QtGui.QPixmap(256, 256)
        pixmap.fill(QtCore.Qt.GlobalColor.transparent)

        painter = QtGui.QPainter(pixmap)
        painter.setRenderHint(QtGui.QPainter.RenderHint.Antialiasing)

        gradient = QtGui.QLinearGradient(0, 0, 0, 256)
        gradient.setColorAt(0, QtGui.QColor("#3f51b5"))
        gradient.setColorAt(1, QtGui.QColor("#1a237e"))
        painter.fillRect(pixmap.rect(), gradient)

        body_rect = pixmap.rect().adjusted(40, 40, -40, -40)
        painter.setPen(QtGui.QPen(QtGui.QColor("#ffffff"), 8))
        painter.setBrush(QtGui.QColor(0, 0, 0, 90))
        painter.drawRoundedRect(body_rect, 28, 28)

        hole_brush = QtGui.QBrush(QtGui.QColor("#ffffff"))
        hole_radius = 10
        x_positions = [body_rect.left() + 28 + i * ((body_rect.width() - 56) / 4) for i in range(5)]
        for x in x_positions:
            for y in (body_rect.top() + 22, body_rect.bottom() - 22):
                painter.setBrush(hole_brush)
                painter.drawEllipse(QtCore.QPoint(int(x), int(y)), hole_radius, hole_radius)

        painter.setBrush(QtGui.QColor("#ffeb3b"))
        painter.setPen(QtGui.QPen(QtGui.QColor("#ffeb3b"), 6))
        triangle = QtGui.QPolygon(
            [
                QtCore.QPoint(body_rect.left() + body_rect.width() // 3, body_rect.top() + 40),
                QtCore.QPoint(
                    body_rect.left() + body_rect.width() // 3,
                    body_rect.bottom() - 40,
                ),
                QtCore.QPoint(
                    body_rect.right() - body_rect.width() // 4,
                    body_rect.center().y(),
                ),
            ]
        )
        painter.drawPolygon(triangle)
        painter.end()

        return QtGui.QIcon(pixmap)

    @staticmethod
    def _format_path_for_display(path: Path | str | None) -> str:
        return path_utils.format_for_display(path)

    def _create_actions(self) -> None:
        self.settings_action = QtGui.QAction()
        self.settings_action.triggered.connect(self.open_settings)

        self.manual_action = QtGui.QAction()
        self.manual_action.triggered.connect(self.show_manual)

        self.download_ffmpeg_action = QtGui.QAction()
        self.download_ffmpeg_action.triggered.connect(self.open_ffmpeg_download)

        self.about_action = QtGui.QAction()
        self.about_action.triggered.connect(self.show_about)

    def _create_menu(self) -> None:
        menubar = self.menuBar()
        self.main_menu = menubar.addMenu("")
        self.main_menu.addAction(self.settings_action)
        self.main_menu.addAction(self.manual_action)
        self.main_menu.addAction(self.download_ffmpeg_action)
        self.main_menu.addSeparator()
        self.main_menu.addAction(self.about_action)

    def _create_widgets(self) -> None:
        central = QtWidgets.QWidget()
        layout = QtWidgets.QVBoxLayout(central)

        file_layout = QtWidgets.QHBoxLayout()
        self.file_label = QtWidgets.QLabel()
        self.file_line = QtWidgets.QLineEdit()
        self.file_line.setReadOnly(True)
        self.file_button = QtWidgets.QPushButton()
        self.file_button.clicked.connect(self.select_input_file)
        self.metadata_button = QtWidgets.QPushButton()
        self.metadata_button.clicked.connect(self.show_metadata)
        self.metadata_button.setEnabled(False)
        self._register_button_icon(
            self.file_button, QtWidgets.QStyle.StandardPixmap.SP_DialogOpenButton
        )
        self._register_button_icon(
            self.metadata_button, QtWidgets.QStyle.StandardPixmap.SP_FileDialogInfoView
        )
        file_layout.addWidget(self.file_label)
        file_layout.addWidget(self.file_line)
        file_layout.addWidget(self.file_button)
        file_layout.addWidget(self.metadata_button)

        self.file_info_label = QtWidgets.QLabel()
        self.file_info_label.setStyleSheet("color: #00c853;")

        output_layout = QtWidgets.QHBoxLayout()
        self.output_label = QtWidgets.QLabel()
        self.output_line = QtWidgets.QLineEdit()
        self.output_line.setReadOnly(True)
        self.output_button = QtWidgets.QPushButton()
        self.output_button.clicked.connect(self.select_output_dir)
        self._register_button_icon(
            self.output_button, QtWidgets.QStyle.StandardPixmap.SP_DirIcon
        )
        output_layout.addWidget(self.output_label)
        output_layout.addWidget(self.output_line)
        output_layout.addWidget(self.output_button)

        self.table = QtWidgets.QTableWidget(0, 8)
        self.table.setSelectionBehavior(
            QtWidgets.QAbstractItemView.SelectionBehavior.SelectRows
        )
        self.table.setSelectionMode(
            QtWidgets.QAbstractItemView.SelectionMode.ExtendedSelection
        )
        self.table.setEditTriggers(
            QtWidgets.QAbstractItemView.EditTrigger.NoEditTriggers
        )
        self.table.horizontalHeader().setStretchLastSection(False)
        header = self.table.horizontalHeader()
        header.setSectionResizeMode(0, QtWidgets.QHeaderView.ResizeMode.ResizeToContents)
        header.setSectionResizeMode(1, QtWidgets.QHeaderView.ResizeMode.Stretch)
        for column in range(2, 6):
            header.setSectionResizeMode(column, QtWidgets.QHeaderView.ResizeMode.ResizeToContents)
        header.setSectionResizeMode(6, QtWidgets.QHeaderView.ResizeMode.ResizeToContents)
        header.setSectionResizeMode(7, QtWidgets.QHeaderView.ResizeMode.ResizeToContents)
        self.table.verticalHeader().setVisible(False)
        self.table.itemDoubleClicked.connect(self.edit_segment)
        self.table.itemSelectionChanged.connect(self._on_table_selection_changed)

        button_layout = QtWidgets.QHBoxLayout()
        self.add_button = QtWidgets.QPushButton()
        self.add_button.clicked.connect(self.add_segment)
        self.edit_button = QtWidgets.QPushButton()
        self.edit_button.clicked.connect(self.edit_segment)
        self.remove_button = QtWidgets.QPushButton()
        self.remove_button.clicked.connect(self.remove_segment)
        self.duplicate_button = QtWidgets.QPushButton()
        self.duplicate_button.clicked.connect(self.duplicate_segment)
        self.save_button = QtWidgets.QPushButton()
        self.save_button.clicked.connect(self.save_segments_to_file)
        self.load_button = QtWidgets.QPushButton()
        self.load_button.clicked.connect(self.load_segments_from_file)
        self.generate_button = QtWidgets.QPushButton()
        self.generate_button.clicked.connect(self.create_segments_from_text)
        self.bulk_edit_button = QtWidgets.QPushButton()
        self.bulk_edit_button.clicked.connect(self.bulk_edit_segments)
        self.clear_button = QtWidgets.QPushButton()
        self.clear_button.clicked.connect(self.clear_segments)
        self._register_button_icon(
            self.add_button, QtWidgets.QStyle.StandardPixmap.SP_FileDialogNewFolder
        )
        self._register_button_icon(
            self.edit_button, QtWidgets.QStyle.StandardPixmap.SP_FileDialogDetailedView
        )
        self._register_button_icon(
            self.remove_button, QtWidgets.QStyle.StandardPixmap.SP_TrashIcon
        )
        self._register_button_icon(
            self.duplicate_button, QtWidgets.QStyle.StandardPixmap.SP_FileDialogListView
        )
        self._register_button_icon(
            self.save_button, QtWidgets.QStyle.StandardPixmap.SP_DialogSaveButton
        )
        self._register_button_icon(
            self.load_button, QtWidgets.QStyle.StandardPixmap.SP_DialogOpenButton
        )
        self._register_button_icon(
            self.generate_button, QtWidgets.QStyle.StandardPixmap.SP_BrowserReload
        )
        self._register_button_icon(
            self.bulk_edit_button, QtWidgets.QStyle.StandardPixmap.SP_DialogApplyButton
        )
        self._register_button_icon(
            self.clear_button, QtWidgets.QStyle.StandardPixmap.SP_LineEditClearButton
        )
        button_layout.addWidget(self.add_button)
        button_layout.addWidget(self.edit_button)
        button_layout.addWidget(self.remove_button)
        button_layout.addWidget(self.duplicate_button)
        button_layout.addWidget(self.save_button)
        button_layout.addWidget(self.load_button)
        button_layout.addWidget(self.generate_button)
        button_layout.addWidget(self.bulk_edit_button)
        button_layout.addWidget(self.clear_button)
        button_layout.addStretch()
        self.segment_buttons = [
            self.add_button,
            self.edit_button,
            self.remove_button,
            self.duplicate_button,
            self.save_button,
            self.load_button,
            self.generate_button,
            self.bulk_edit_button,
            self.clear_button,
        ]

        self.progress_info_label = QtWidgets.QLabel()
        self.progress_label = QtWidgets.QLabel()
        progress_header_layout = QtWidgets.QHBoxLayout()
        progress_header_layout.addWidget(self.progress_label)
        progress_header_layout.addWidget(self.progress_info_label)
        progress_header_layout.addStretch()
        self.progress_bar = QtWidgets.QProgressBar()
        self.progress_bar.setRange(0, 100)
        self.progress_bar.setValue(0)

        self.log_label = QtWidgets.QLabel()
        self.log_console = QtWidgets.QPlainTextEdit()
        self.log_console.setReadOnly(True)
        self.log_console.setMaximumBlockCount(500)

        self.process_button = QtWidgets.QPushButton()
        self.process_button.clicked.connect(self.process_segments)
        self.stop_button = QtWidgets.QPushButton()
        self.stop_button.clicked.connect(self.stop_processing)
        self.stop_button.setEnabled(False)
        self.copy_log_button = QtWidgets.QPushButton()
        self.copy_log_button.clicked.connect(self.copy_log_to_clipboard)
        self._register_button_icon(
            self.process_button, QtWidgets.QStyle.StandardPixmap.SP_MediaPlay
        )
        self._register_button_icon(
            self.stop_button, QtWidgets.QStyle.StandardPixmap.SP_MediaStop
        )
        self._register_button_icon(
            self.copy_log_button,
            QtWidgets.QStyle.StandardPixmap.SP_FileDialogContentsView,
        )

        process_buttons_layout = QtWidgets.QHBoxLayout()
        process_buttons_layout.addWidget(self.process_button)
        process_buttons_layout.addWidget(self.stop_button)
        process_buttons_layout.addStretch()
        process_buttons_layout.addWidget(self.copy_log_button)

        layout.addLayout(file_layout)
        layout.addWidget(self.file_info_label)
        layout.addLayout(output_layout)
        table_container = QtWidgets.QWidget()
        table_container_layout = QtWidgets.QVBoxLayout(table_container)
        table_container_layout.setContentsMargins(0, 0, 0, 0)
        table_container_layout.addWidget(self.table)
        table_container_layout.addLayout(button_layout)
        table_container_layout.addLayout(progress_header_layout)
        table_container_layout.addWidget(self.progress_bar)

        log_container = QtWidgets.QWidget()
        log_layout = QtWidgets.QVBoxLayout(log_container)
        log_layout.setContentsMargins(0, 0, 0, 0)
        log_layout.addWidget(self.log_label)
        log_layout.addWidget(self.log_console)

        self.main_splitter = QtWidgets.QSplitter(QtCore.Qt.Orientation.Vertical)
        self.main_splitter.addWidget(table_container)
        self.main_splitter.addWidget(log_container)
        self.main_splitter.setStretchFactor(0, 3)
        self.main_splitter.setStretchFactor(1, 1)

        layout.addWidget(self.main_splitter)
        layout.addLayout(process_buttons_layout)

        self.setCentralWidget(central)
        self._update_segment_controls_state()

    def _create_status_bar(self) -> None:
        self.status_bar = QtWidgets.QStatusBar()
        self.setStatusBar(self.status_bar)

    def _register_button_icon(
        self,
        button: QtWidgets.QAbstractButton,
        icon_id: QtWidgets.QStyle.StandardPixmap,
    ) -> None:
        self._button_icon_map[button] = icon_id
        button.setIcon(self.style().standardIcon(icon_id))
        button.setIconSize(QtCore.QSize(20, 20))

    def _update_button_icons(self) -> None:
        style = self.style()
        for button, icon_id in self._button_icon_map.items():
            button.setIcon(style.standardIcon(icon_id))

    def _set_button_key(self, button: QtWidgets.QAbstractButton, key: str) -> None:
        self._button_translation_keys[button] = key

    def _update_button_labels(self) -> None:
        for button, key in self._button_translation_keys.items():
            text = self.translator.tr(key)
            if self.app_settings.use_icon_buttons:
                button.setText("")
            else:
                button.setText(text)
            button.setAccessibleName(text)

    def retranslate_ui(self) -> None:
        self.file_label.setText(self.translator.tr("file_label"))
        self._set_button_key(self.file_button, "browse")
        self._set_button_key(self.metadata_button, "metadata_button")
        self.output_label.setText(self.translator.tr("output_label"))
        self._set_button_key(self.output_button, "browse")
        self.file_button.setToolTip(self.translator.tr("tooltip_file"))
        self.output_button.setToolTip(self.translator.tr("tooltip_output"))
        self.metadata_button.setToolTip(self.translator.tr("metadata_tooltip"))
        self._set_button_key(self.add_button, "add_segment")
        self.add_button.setToolTip(self.translator.tr("tooltip_add"))
        self._set_button_key(self.edit_button, "edit_segment")
        self.edit_button.setToolTip(self.translator.tr("tooltip_edit"))
        self._set_button_key(self.remove_button, "remove_segment")
        self.remove_button.setToolTip(self.translator.tr("tooltip_remove"))
        self._set_button_key(self.duplicate_button, "duplicate_segment")
        self.duplicate_button.setToolTip(self.translator.tr("tooltip_duplicate"))
        self._set_button_key(self.save_button, "save_segments")
        self.save_button.setToolTip(self.translator.tr("tooltip_save_segments"))
        self._set_button_key(self.load_button, "load_segments")
        self.load_button.setToolTip(self.translator.tr("tooltip_load_segments"))
        self._set_button_key(self.generate_button, "bulk_create_button")
        self.generate_button.setToolTip(self.translator.tr("bulk_create_tooltip"))
        self._set_button_key(self.process_button, "process")
        self.process_button.setToolTip(self.translator.tr("tooltip_process"))
        self._set_button_key(self.stop_button, "stop")
        self.stop_button.setToolTip(self.translator.tr("tooltip_stop"))
        self._set_button_key(self.bulk_edit_button, "bulk_edit_segments")
        self.bulk_edit_button.setToolTip(self.translator.tr("tooltip_bulk_edit"))
        self._set_button_key(self.clear_button, "clear_segments")
        self.clear_button.setToolTip(self.translator.tr("tooltip_clear_segments"))
        self._set_button_key(self.copy_log_button, "copy_log")
        self.copy_log_button.setToolTip(self.translator.tr("tooltip_copy_log"))
        self.file_line.setToolTip(self.file_line.text())
        self.output_line.setToolTip(self.output_line.text())
        self.table.setToolTip(self.translator.tr("segment_table"))
        self.progress_label.setText(self.translator.tr("progress_label"))
        self.progress_info_label.setText(self.translator.tr("progress_idle"))
        self.log_label.setText(self.translator.tr("log_label"))
        self.main_menu.setTitle(self.translator.tr("main_menu"))
        self.settings_action.setText(self.translator.tr("settings_title"))
        self.manual_action.setText(self.translator.tr("help_manual"))
        self.download_ffmpeg_action.setText(
            self.translator.tr("menu_download_ffmpeg")
        )
        self.about_action.setText(self.translator.tr("help_about"))
        self.status_bar.showMessage(self.translator.tr("status_ready"))
        if not self._ffmpeg_available:
            self.status_bar.showMessage(self.translator.tr("status_ffmpeg_missing"))
        self._update_table_headers()
        if self._file_info:
            self.file_info_label.setText(self._format_file_info(self._file_info))
        self._update_segment_controls_state()
        self._update_button_labels()

    def _update_table_headers(self) -> None:
        headers = [
            "#",
            self.translator.tr("filename"),
            self.translator.tr("start_time"),
            self.translator.tr("end_time"),
            self.translator.tr("format"),
            self.translator.tr("convert_column"),
            self.translator.tr("segment_metadata_column"),
            self.translator.tr("preview"),
        ]
        for idx, text in enumerate(headers):
            item = self.table.horizontalHeaderItem(idx)
            if item:
                item.setText(text)
            else:
                self.table.setHorizontalHeaderItem(idx, QtWidgets.QTableWidgetItem(text))

    def _on_table_selection_changed(self) -> None:
        self._update_selection_controls()

    def _selected_rows(self) -> List[int]:
        selection = self.table.selectionModel()
        if not selection:
            return []
        return sorted({index.row() for index in selection.selectedRows()})

    def _select_rows(self, rows: List[int]) -> None:
        selection = self.table.selectionModel()
        if not selection:
            return
        selection.clearSelection()
        for row in rows:
            if 0 <= row < self.table.rowCount():
                index = self.table.model().index(row, 0)
                selection.select(
                    index,
                    QtCore.QItemSelectionModel.SelectionFlag.Select
                    | QtCore.QItemSelectionModel.SelectionFlag.Rows,
                )

    def _update_selection_controls(self, base_enabled: bool | None = None) -> None:
        if base_enabled is None:
            base_enabled = self.input_file is not None
            central = self.centralWidget()
            if central is not None and not central.isEnabled():
                base_enabled = False
        has_selection = bool(self._selected_rows())
        if hasattr(self, "edit_button"):
            self.edit_button.setEnabled(base_enabled and has_selection)
        if hasattr(self, "remove_button"):
            self.remove_button.setEnabled(base_enabled and has_selection)
        if hasattr(self, "duplicate_button"):
            self.duplicate_button.setEnabled(base_enabled and has_selection)
        if hasattr(self, "bulk_edit_button"):
            self.bulk_edit_button.setEnabled(base_enabled and has_selection)
        if hasattr(self, "clear_button"):
            self.clear_button.setEnabled(
                base_enabled and bool(self.segment_manager.segments)
            )

    def _update_segment_controls_state(self) -> None:
        enabled = self.input_file is not None
        central = self.centralWidget()
        if central is not None and not central.isEnabled():
            enabled = False
        for button in getattr(self, "segment_buttons", []):
            button.setEnabled(enabled)
        if hasattr(self, "metadata_button"):
            self.metadata_button.setEnabled(enabled and self._probe_data is not None)
        self._update_selection_controls(enabled)

    def set_language(self, language: str) -> None:
        if language not in {"ru", "en"}:
            return
        self.app_settings.language = language
        self.translator.set_language(language)
        self.settings_manager.save(self.app_settings)
        self.retranslate_ui()
        self._refresh_table()

    def open_settings(self) -> None:
        dialog = SettingsDialog(self, self.translator, self.app_settings)
        if dialog.exec() != QtWidgets.QDialog.DialogCode.Accepted:
            return

        updated = dialog.get_settings()
        if not updated.language:
            updated.language = detect_system_language()

        language_changed = updated.language != self.app_settings.language
        theme_changed = updated.theme != self.app_settings.theme
        ffmpeg_changed = updated.ffmpeg_path != self.app_settings.ffmpeg_path
        logging_changed = (
            updated.log_to_file != self.app_settings.log_to_file
            or updated.log_file_path != self.app_settings.log_file_path
        )
        icon_mode_changed = (
            updated.use_icon_buttons != self.app_settings.use_icon_buttons
        )

        self.app_settings = updated

        if language_changed:
            self.set_language(updated.language or "en")

        if theme_changed:
            self._apply_theme(self.app_settings.theme)

        if ffmpeg_changed:
            self._apply_ffmpeg_path()
            self._check_ffmpeg_availability()

        if logging_changed:
            self._configure_file_logging()
        if icon_mode_changed:
            self._update_button_labels()
            self._refresh_table()
        self.settings_manager.save(self.app_settings)

    def show_manual(self) -> None:
        dialog = QtWidgets.QDialog(self)
        dialog.setWindowTitle(self.translator.tr("help_manual"))
        layout = QtWidgets.QVBoxLayout(dialog)
        text = QtWidgets.QTextBrowser()
        text.setPlainText(self.translator.tr("help_manual_content"))
        text.setReadOnly(True)
        text.setMinimumSize(500, 400)
        layout.addWidget(text)
        button_box = QtWidgets.QDialogButtonBox(
            QtWidgets.QDialogButtonBox.StandardButton.Close
        )
        close_button = button_box.button(QtWidgets.QDialogButtonBox.StandardButton.Close)
        if close_button:
            close_button.setText(self.translator.tr("preview_close"))
        button_box.rejected.connect(dialog.reject)
        button_box.accepted.connect(dialog.accept)
        layout.addWidget(button_box)
        dialog.exec()

    def open_ffmpeg_download(self) -> None:
        QtGui.QDesktopServices.openUrl(
            QtCore.QUrl("https://ffmpeg.org/download.html")
        )

    def show_metadata(self) -> None:
        if not self.input_file or not self._probe_data:
            QtWidgets.QMessageBox.information(
                self,
                self.translator.tr("info"),
                self.translator.tr("metadata_not_available"),
            )
            return

        dialog = QtWidgets.QDialog(self)
        dialog.setWindowTitle(self.translator.tr("metadata_dialog_title"))
        dialog.setModal(True)
        dialog.resize(640, 520)

        layout = QtWidgets.QVBoxLayout(dialog)
        header = QtWidgets.QLabel(
            self.translator.tr("metadata_file_label").format(
                path=self._format_path_for_display(self.input_file)
            )
        )
        header.setTextInteractionFlags(
            QtCore.Qt.TextInteractionFlag.TextSelectableByMouse
        )
        layout.addWidget(header)

        text = QtWidgets.QPlainTextEdit()
        text.setPlainText(json.dumps(self._probe_data, ensure_ascii=False, indent=2))
        text.setReadOnly(True)
        layout.addWidget(text)

        button_box = QtWidgets.QDialogButtonBox(
            QtWidgets.QDialogButtonBox.StandardButton.Close
        )
        close_button = button_box.button(QtWidgets.QDialogButtonBox.StandardButton.Close)
        if close_button:
            close_button.setText(self.translator.tr("preview_close"))
        button_box.accepted.connect(dialog.accept)
        button_box.rejected.connect(dialog.reject)
        layout.addWidget(button_box)

        dialog.exec()

    def _show_segment_metadata_dialog(self, path: Path | None) -> None:
        if not path or not path.exists():
            QtWidgets.QMessageBox.warning(
                self,
                self.translator.tr("error"),
                self.translator.tr("segment_metadata_missing"),
            )
            return

        try:
            resolved_path = path.resolve()
        except Exception:  # noqa: BLE001
            resolved_path = path

        try:
            probe_data = self._segment_probe_cache.get(resolved_path)
            if probe_data is None:
                probe_data = ffmpeg_helper.probe_file(resolved_path)
                self._segment_probe_cache[resolved_path] = probe_data
        except Exception as exc:  # noqa: BLE001
            QtWidgets.QMessageBox.critical(
                self,
                self.translator.tr("error"),
                self.translator.tr("segment_metadata_error").format(error=exc),
            )
            return

        dialog = QtWidgets.QDialog(self)
        dialog.setWindowTitle(self.translator.tr("segment_metadata_dialog_title"))
        dialog.setModal(True)
        dialog.resize(640, 520)

        layout = QtWidgets.QVBoxLayout(dialog)
        header = QtWidgets.QLabel(
            self.translator.tr("segment_metadata_file_label").format(
                path=self._format_path_for_display(resolved_path)
            )
        )
        header.setTextInteractionFlags(
            QtCore.Qt.TextInteractionFlag.TextSelectableByMouse
        )
        layout.addWidget(header)

        text = QtWidgets.QPlainTextEdit()
        text.setPlainText(json.dumps(probe_data, ensure_ascii=False, indent=2))
        text.setReadOnly(True)
        layout.addWidget(text)

        button_box = QtWidgets.QDialogButtonBox(
            QtWidgets.QDialogButtonBox.StandardButton.Close
        )
        close_button = button_box.button(QtWidgets.QDialogButtonBox.StandardButton.Close)
        if close_button:
            close_button.setText(self.translator.tr("preview_close"))
        button_box.accepted.connect(dialog.accept)
        button_box.rejected.connect(dialog.reject)
        layout.addWidget(button_box)

        dialog.exec()

    def show_about(self) -> None:
        dialog = QtWidgets.QDialog(self)
        dialog.setWindowTitle(self.translator.tr("help_about"))
        dialog.setModal(True)
        dialog.resize(420, 360)

        layout = QtWidgets.QVBoxLayout(dialog)
        layout.setContentsMargins(24, 24, 24, 24)
        layout.setSpacing(16)

        header_layout = QtWidgets.QHBoxLayout()
        header_layout.setSpacing(16)

        logo_label = QtWidgets.QLabel()
        logo_path = Path(__file__).resolve().parent.parent / "logo.ico"
        icon = QtGui.QIcon(str(logo_path))
        pixmap = icon.pixmap(96, 96)
        if pixmap.isNull():
            fallback = Path(__file__).resolve().parent.parent / "logo.png"
            pixmap = QtGui.QPixmap(str(fallback))
            if not pixmap.isNull():
                pixmap = pixmap.scaled(
                    96,
                    96,
                    QtCore.Qt.AspectRatioMode.KeepAspectRatio,
                    QtCore.Qt.TransformationMode.SmoothTransformation,
                )
        if not pixmap.isNull():
            logo_label.setPixmap(pixmap)
            logo_label.setAlignment(QtCore.Qt.AlignmentFlag.AlignCenter)
            header_layout.addWidget(logo_label)

        title_layout = QtWidgets.QVBoxLayout()
        title_label = QtWidgets.QLabel("<b>Simple Video Slicer</b>")
        title_font = title_label.font()
        title_font.setPointSize(title_font.pointSize() + 2)
        title_label.setFont(title_font)
        title_layout.addWidget(title_label)

        version_label = QtWidgets.QLabel(
            self.translator.tr("about_version").format(version="0.1")
        )
        title_layout.addWidget(version_label)

        author_label = QtWidgets.QLabel(
            self.translator.tr("about_author").format(name="Vladimir Kundryukov")
        )
        title_layout.addWidget(author_label)

        repo_label = QtWidgets.QLabel(
            self.translator.tr("about_repo").format(
                year="2025",
                url="https://github.com/valderan/simple-video-slicer",
            )
        )
        repo_label.setOpenExternalLinks(True)
        title_layout.addWidget(repo_label)

        title_layout.addStretch()
        header_layout.addLayout(title_layout)
        layout.addLayout(header_layout)

        description = QtWidgets.QLabel(self.translator.tr("about_description"))
        description.setWordWrap(True)
        layout.addWidget(description)

        separator = QtWidgets.QFrame()
        separator.setFrameShape(QtWidgets.QFrame.Shape.HLine)
        separator.setFrameShadow(QtWidgets.QFrame.Shadow.Sunken)
        layout.addWidget(separator)

        footer = QtWidgets.QLabel(self.translator.tr("about_tagline"))
        footer.setAlignment(QtCore.Qt.AlignmentFlag.AlignCenter)
        footer.setStyleSheet("color: #607d8b; font-style: italic;")
        layout.addWidget(footer)

        button_box = QtWidgets.QDialogButtonBox(
            QtWidgets.QDialogButtonBox.StandardButton.Close
        )
        close_button = button_box.button(QtWidgets.QDialogButtonBox.StandardButton.Close)
        if close_button:
            close_button.setText(self.translator.tr("preview_close"))
        button_box.rejected.connect(dialog.reject)
        button_box.accepted.connect(dialog.accept)
        layout.addWidget(button_box)

        dialog.exec()

    def select_input_file(self) -> None:
        start_dir = (
            self.app_settings.last_input_dir
            or (str(self.input_file.parent) if self.input_file else None)
            or str(Path.home())
        )
        file_path, _ = QtWidgets.QFileDialog.getOpenFileName(
            self,
            self.translator.tr("file_label"),
            start_dir,
            "Video Files (*.mp4 *.avi *.mkv *.webm *.mov *.flv *.wmv *.mpg *.mpeg *.m4v *.3gp)",
        )
        if file_path:
            try:
                validated_path = validators.validate_input_file(file_path)
                self.input_file = validated_path
                display_path = self._format_path_for_display(validated_path)
                self.file_line.setText(display_path)
                self.file_line.setToolTip(display_path)
                logger.info(
                    "Выбран входной файл: %s",
                    path_utils.format_for_logging(validated_path),
                )
                probe_data = ffmpeg_helper.probe_file(self.input_file)
                self._probe_data = probe_data
                info = self._extract_file_info(probe_data)
                self._file_info = info
                self.file_info_label.setText(self._format_file_info(info))
                self._handle_metadata_chapters(probe_data)
                self.app_settings.last_input_dir = path_utils.normalize_user_path(
                    self.input_file.parent
                )
                self.settings_manager.save(self.app_settings)
            except Exception as exc:  # noqa: BLE001
                QtWidgets.QMessageBox.critical(
                    self, self.translator.tr("error"), str(exc)
                )
                self._file_info = None
                self._probe_data = None
                self.file_info_label.setText(str(exc))
                self.file_line.clear()
                self.file_line.setToolTip("")
                self.input_file = None
            finally:
                self._update_segment_controls_state()

    def select_output_dir(self) -> None:
        start_dir = (
            self.app_settings.last_output_dir
            or (str(self.output_dir) if self.output_dir else None)
            or str(Path.home())
        )
        directory = QtWidgets.QFileDialog.getExistingDirectory(
            self,
            self.translator.tr("output_label"),
            start_dir,
        )
        if directory:
            try:
                validated_dir = validators.validate_output_dir(directory)
                self.output_dir = validated_dir
                display_dir = self._format_path_for_display(validated_dir)
                self.output_line.setText(display_dir)
                self.output_line.setToolTip(display_dir)
<<<<<<< HEAD
                logger.info(
                    "Выходная директория: %s",
                    path_utils.format_for_logging(validated_dir),
                )
=======
                logger.info("Выходная директория: %s", validated_dir)
>>>>>>> d2dde785
                self.app_settings.last_output_dir = path_utils.normalize_user_path(
                    self.output_dir
                )
                self.settings_manager.save(self.app_settings)
                self._segment_probe_cache.clear()
                self._refresh_table(preserve_selection=True)
            except Exception as exc:  # noqa: BLE001
                QtWidgets.QMessageBox.critical(
                    self, self.translator.tr("error"), str(exc)
                )

    def add_segment(self) -> None:
        dialog = SegmentDialog(
            self,
            self.translator,
            duration=self._get_video_duration(),
        )
        if dialog.exec() == QtWidgets.QDialog.DialogCode.Accepted:
            try:
                segment = dialog.get_segment()
                self.segment_manager.add_segment(segment)
                logger.info(
                    "Добавлен сегмент #%s (%s-%s)",
                    segment.index,
                    format_time(segment.start),
                    "" if segment.end is None else format_time(segment.end),
                )
                self._refresh_table()
                if self.segment_manager.segments:
                    self._select_rows([len(self.segment_manager.segments) - 1])
                self._update_selection_controls()
            except Exception as exc:  # noqa: BLE001
                QtWidgets.QMessageBox.critical(
                    self, self.translator.tr("error"), str(exc)
                )

    def remove_segment(self) -> None:
        rows = self._selected_rows()
        if not rows:
            return
        message = QtWidgets.QMessageBox(self)
        message.setIcon(QtWidgets.QMessageBox.Icon.Warning)
        message.setWindowTitle(
            self.translator.tr("confirm_remove_segments_title")
        )
        message.setText(
            self.translator.tr("confirm_remove_segments_text").format(
                count=len(rows)
            )
        )
        message.setStandardButtons(
            QtWidgets.QMessageBox.StandardButton.Yes
            | QtWidgets.QMessageBox.StandardButton.No
        )
        yes_button = message.button(QtWidgets.QMessageBox.StandardButton.Yes)
        if yes_button:
            yes_button.setText(self.translator.tr("yes"))
        no_button = message.button(QtWidgets.QMessageBox.StandardButton.No)
        if no_button:
            no_button.setText(self.translator.tr("no"))
        if (
            message.exec()
            != QtWidgets.QMessageBox.StandardButton.Yes
        ):
            return
        for row in reversed(rows):
            self.segment_manager.remove_segment(row)
            logger.info("Удалён сегмент #%s", row + 1)
        self._refresh_table()
        next_row = min(rows[0], self.table.rowCount() - 1)
        if next_row >= 0:
            self._select_rows([next_row])
        else:
            self._select_rows([])
        self._update_selection_controls()

    def edit_segment(self) -> None:
        rows = self._selected_rows()
        if not rows:
            return
        row = rows[0]
        segment = self.segment_manager.get(row)
        if not segment:
            return
        dialog = SegmentDialog(
            self,
            self.translator,
            segment,
            duration=self._get_video_duration(),
        )
        if dialog.exec() == QtWidgets.QDialog.DialogCode.Accepted:
            try:
                updated = dialog.get_segment()
                updated.index = segment.index
                self.segment_manager.update_segment(row, updated)
                logger.info("Обновлён сегмент #%s", updated.index)
                self._refresh_table()
                if row < self.table.rowCount():
                    self._select_rows([row])
                self._update_selection_controls()
            except Exception as exc:  # noqa: BLE001
                QtWidgets.QMessageBox.critical(
                    self, self.translator.tr("error"), str(exc)
                )

    def duplicate_segment(self) -> None:
        rows = self._selected_rows()
        if not rows:
            return
        row = rows[-1]
        segment = self.segment_manager.get(row)
        if not segment:
            return
        duplicate = replace(segment)
        duplicate.index = 0
        self.segment_manager.insert_segment(row + 1, duplicate)
        logger.info("Дублирован сегмент #%s", row + 1)
        self._refresh_table()
        if row + 1 < self.table.rowCount():
            self._select_rows([row + 1])
        self._update_selection_controls()

    def bulk_edit_segments(self) -> None:
        rows = self._selected_rows()
        if not rows:
            return
        segments: List[Segment] = []
        for row in rows:
            segment = self.segment_manager.get(row)
            if segment:
                segments.append(segment)
        if not segments:
            return
        dialog = SegmentBatchDialog(self, self.translator, segments)
        if dialog.exec() != QtWidgets.QDialog.DialogCode.Accepted:
            return
        (
            container,
            convert,
            video_codec,
            audio_codec,
            crf,
            extra_args,
        ) = dialog.get_result()
        for row, segment in zip(rows, segments):
            if not segment:
                continue
            segment.container = container
            segment.convert = convert
            segment.video_codec = video_codec
            segment.audio_codec = audio_codec
            segment.crf = crf
            segment.extra_args = extra_args
        logger.info("Обновлены параметры %s сегментов", len(rows))
        self._append_log(
            self.translator.tr("bulk_edit_log").format(count=len(rows))
        )
        self._refresh_table()
        self._select_rows(rows)
        self._update_selection_controls()

    def preview_segment(self) -> None:
        if not self.input_file:
            return
        row = self.table.currentRow()
        if row < 0:
            return
        self._show_preview_for_row(row)

    def clear_segments(self) -> None:
        if not self.segment_manager.segments:
            return
        message = QtWidgets.QMessageBox(self)
        message.setIcon(QtWidgets.QMessageBox.Icon.Warning)
        message.setWindowTitle(
            self.translator.tr("confirm_clear_segments_title")
        )
        message.setText(self.translator.tr("confirm_clear_segments_text"))
        message.setStandardButtons(
            QtWidgets.QMessageBox.StandardButton.Yes
            | QtWidgets.QMessageBox.StandardButton.No
        )
        yes_button = message.button(QtWidgets.QMessageBox.StandardButton.Yes)
        if yes_button:
            yes_button.setText(self.translator.tr("yes"))
        no_button = message.button(QtWidgets.QMessageBox.StandardButton.No)
        if no_button:
            no_button.setText(self.translator.tr("no"))
        if (
            message.exec()
            != QtWidgets.QMessageBox.StandardButton.Yes
        ):
            return
        self.segment_manager.clear()
        self._segment_probe_cache.clear()
        logger.info("Список сегментов очищен")
        self._refresh_table()
        self._select_rows([])
        self._update_selection_controls()
        self._append_log(self.translator.tr("segments_cleared_log"))

    def _show_preview_for_row(self, row: int) -> None:
        segment = self.segment_manager.get(row)
        if not segment:
            return
        dialog = PreviewDialog(self, self.translator, self.input_file, segment.start)
        dialog.exec()

    def _refresh_table(self, *, preserve_selection: bool = False) -> None:
        previous_selection = self._selected_rows() if preserve_selection else []
        self.table.setRowCount(len(self.segment_manager.segments))
        use_icons = self.app_settings.use_icon_buttons
        preview_text = (
            self.translator.tr("preview_icon")
            if use_icons
            else self.translator.tr("preview")
        )
        metadata_text = (
            ""
            if use_icons
            else self.translator.tr("segment_metadata_column")
        )
        default_container = "mp4"
        if self.input_file and self.input_file.suffix:
            default_container = self.input_file.suffix.lstrip(".") or default_container
        for row, segment in enumerate(self.segment_manager.segments):
            filename_display = (
                self._format_path_for_display(segment.filename)
                if segment.filename
                else ""
            )
            items = [
                QtWidgets.QTableWidgetItem(str(segment.index)),
                QtWidgets.QTableWidgetItem(filename_display),
                QtWidgets.QTableWidgetItem(format_time(segment.start)),
                QtWidgets.QTableWidgetItem(
                    "" if segment.end is None else format_time(segment.end)
                ),
                QtWidgets.QTableWidgetItem(segment.container or default_container),
                QtWidgets.QTableWidgetItem(
                    self.translator.tr("yes")
                    if segment.convert
                    else self.translator.tr("no")
                ),
            ]
            for col, item in enumerate(items):
                item.setFlags(
                    QtCore.Qt.ItemFlag.ItemIsSelectable
                    | QtCore.Qt.ItemFlag.ItemIsEnabled
                )
                self.table.setItem(row, col, item)

            output_path = self._resolve_segment_output_path(segment, default_container)
            file_exists = output_path is not None and output_path.is_file()

            metadata_button = QtWidgets.QPushButton()
            if use_icons:
                metadata_button.setIcon(
                    self.style().standardIcon(
                        QtWidgets.QStyle.StandardPixmap.SP_FileDialogInfoView
                    )
                )
                metadata_button.setText("")
            else:
                metadata_button.setText(metadata_text)
            metadata_button.setIconSize(QtCore.QSize(20, 20))
            metadata_button.setAccessibleName(
                self.translator.tr("segment_metadata_column")
            )
            tooltip = (
                self.translator.tr("segment_metadata_tooltip")
                if file_exists
                else self.translator.tr("segment_metadata_missing")
            )
            metadata_button.setToolTip(tooltip)
            metadata_button.setEnabled(file_exists)
            metadata_button.clicked.connect(
                partial(self._show_segment_metadata_dialog, output_path)
            )
            self.table.setCellWidget(row, 6, metadata_button)

            preview_button = QtWidgets.QPushButton()
            if use_icons:
                preview_button.setIcon(
                    self.style().standardIcon(
                        QtWidgets.QStyle.StandardPixmap.SP_MediaPlay
                    )
                )
                preview_button.setText("")
            else:
                preview_button.setText(preview_text)
            preview_button.setToolTip(self.translator.tr("tooltip_preview"))
            preview_button.setIconSize(QtCore.QSize(20, 20))
            preview_button.clicked.connect(partial(self._show_preview_for_row, row))
            self.table.setCellWidget(row, 7, preview_button)

        if preserve_selection and previous_selection:
            valid_rows = [
                index for index in previous_selection if index < self.table.rowCount()
            ]
            if valid_rows:
                self._select_rows(valid_rows)

        self._update_selection_controls()

    def _preferred_output_directory(self) -> Path | None:
        if self.output_dir and self.output_dir.exists():
            return self.output_dir
        last_dir = self.app_settings.last_output_dir
        if last_dir:
            candidate = Path(last_dir)
            if candidate.exists() and candidate.is_dir():
                return candidate
        return None

    def _resolve_segment_output_path(
        self, segment: Segment, default_container: str
    ) -> Path | None:
        filename = segment.filename
        base_dir = self._preferred_output_directory()
        if filename:
            candidate = Path(filename)
            if candidate.is_absolute():
                target = candidate
            elif base_dir:
                target = base_dir / candidate
            else:
                target = None
            if target:
                if "." not in candidate.name:
                    extension = segment.container or default_container
                    if extension and not extension.startswith("."):
                        extension = f".{extension}"
                    if extension:
                        target = target.with_suffix(extension)
                return target
        if base_dir:
            return segment.output_path(base_dir, default_container)
        return None

    def _collect_segments_from_table(self) -> List[Segment]:
        return [replace(segment) for segment in self.segment_manager.segments]

    def save_segments_to_file(self) -> None:
        default_dir = (
            self.app_settings.last_output_dir
            or self.app_settings.last_input_dir
            or (str(self.output_dir) if self.output_dir else None)
        )
        if default_dir:
            base_path = Path(default_dir)
            if base_path.is_dir():
                initial = base_path / "segments.json"
            else:
                initial = base_path
        else:
            initial = Path.home() / "segments.json"

        filters = ";;".join(
            [
                self.translator.tr("segments_file_filter"),
                self.translator.tr("all_files_filter"),
            ]
        )
        filename, _ = QtWidgets.QFileDialog.getSaveFileName(
            self,
            self.translator.tr("save_segments"),
            self._format_path_for_display(initial),
            filters,
        )
        if not filename:
            return

        try:
            normalized_target = path_utils.normalize_user_path(filename)
            if not normalized_target:
                return
            target = Path(normalized_target).expanduser()
            payload = []
            for segment in self.segment_manager.segments:
                        payload.append(
                            {
                                "start_time": format_time(segment.start),
                                "end_time": ""
                                if segment.end is None
                                else format_time(segment.end),
                                "filename": path_utils.normalize_user_path(
                                    segment.filename
                                )
                                or "",
                                "format": segment.container,
                        "convert": segment.convert,
                        "video_codec": segment.video_codec,
                        "audio_codec": segment.audio_codec,
                        "crf": segment.crf,
                        "extra_params": segment.extra_args,
                    }
                )
            with open(target, "w", encoding="utf-8") as handle:
                json.dump(payload, handle, ensure_ascii=False, indent=2)
            QtWidgets.QMessageBox.information(
                self,
                self.translator.tr("info"),
                self.translator.tr("segments_save_success"),
            )
        except Exception as exc:  # noqa: BLE001
            logger.exception("Не удалось сохранить список сегментов")
            QtWidgets.QMessageBox.critical(
                self,
                self.translator.tr("error"),
                f"{self.translator.tr('segments_save_error')}: {exc}",
            )

    def load_segments_from_file(self) -> None:
        default_dir = (
            self.app_settings.last_output_dir
            or self.app_settings.last_input_dir
            or (str(self.output_dir) if self.output_dir else None)
        )
        initial_path = Path(default_dir) if default_dir else Path.home()
        initial = self._format_path_for_display(initial_path)
        filters = ";;".join(
            [
                self.translator.tr("segments_file_filter"),
                self.translator.tr("all_files_filter"),
            ]
        )
        filename, _ = QtWidgets.QFileDialog.getOpenFileName(
            self,
            self.translator.tr("load_segments"),
            initial,
            filters,
        )
        if not filename:
            return

        try:
            normalized_source = path_utils.normalize_user_path(filename)
            if not normalized_source:
                return
            source = Path(normalized_source).expanduser()
            with open(source, "r", encoding="utf-8") as handle:
                data = json.load(handle)
            if not isinstance(data, list):
                raise ValueError("Invalid segments format")

            self.segment_manager.clear()
            for entry in data:
                if not isinstance(entry, dict):
                    continue
                start_value = entry.get("start_time", "00:00:00")
                end_value = entry.get("end_time")
                start_time = parse_time(str(start_value))
                end_time = parse_time(str(end_value)) if end_value else None
                filename_value = path_utils.normalize_user_path(
                    entry.get("filename") or None
                )
                segment = Segment(
                    start=start_time,
                    end=end_time,
                    filename=filename_value,
                    container=entry.get("format") or entry.get("container") or "mp4",
                    convert=bool(entry.get("convert", False)),
                    video_codec=entry.get("video_codec", "copy"),
                    audio_codec=entry.get("audio_codec", "copy"),
                    crf=int(entry.get("crf", 23)),
                    extra_args=entry.get("extra_params")
                    or entry.get("extra_args")
                    or "",
                )
                if not segment.convert:
                    segment.video_codec = "copy"
                    segment.audio_codec = "copy"
                    segment.extra_args = ""
                self.segment_manager.add_segment(segment)
            self._refresh_table()
            QtWidgets.QMessageBox.information(
                self,
                self.translator.tr("info"),
                self.translator.tr("segments_load_success"),
            )
        except Exception as exc:  # noqa: BLE001
            logger.exception("Не удалось загрузить список сегментов")
            QtWidgets.QMessageBox.critical(
                self,
                self.translator.tr("error"),
                f"{self.translator.tr('segments_load_error')}: {exc}",
            )

    def create_segments_from_text(self) -> None:
        if not self.input_file:
            QtWidgets.QMessageBox.warning(
                self,
                self.translator.tr("error"),
                self.translator.tr("bulk_create_no_file"),
            )
            return

        dialog = BulkSegmentDialog(self, self.translator)
        if dialog.exec() != QtWidgets.QDialog.DialogCode.Accepted:
            return

        entries = dialog.get_entries()
        add_numbering = dialog.should_add_numbering()
        include_description = dialog.should_include_description()
        separator = dialog.selected_separator()
        try:
            segments_data = self._build_segments_from_entries(entries)
        except ValueError as exc:
            QtWidgets.QMessageBox.warning(
                self,
                self.translator.tr("error"),
                str(exc),
            )
            return

        if not segments_data:
            return

        if not self._confirm_segment_generation(
            segments_data,
            "bulk_create_confirm_title",
            "bulk_create_confirm_text",
        ):
            return

        self._apply_generated_segments(
            segments_data,
            "bulk_create_log",
            "bulk_create_status",
            add_numbering=add_numbering,
            include_description=include_description,
            numbering_separator=separator,
        )

    def process_segments(self) -> None:
        if not self.input_file:
            QtWidgets.QMessageBox.warning(
                self, self.translator.tr("error"), "Не выбран входной файл"
            )
            return
        if not self.output_dir:
            QtWidgets.QMessageBox.warning(
                self, self.translator.tr("error"), "Не выбрана выходная папка"
            )
            return
        if not self.segment_manager.segments:
            QtWidgets.QMessageBox.information(
                self, self.translator.tr("info"), self.translator.tr("no_segments")
            )
            return
        try:
            validators.ensure_ffmpeg_available()
        except Exception as exc:  # noqa: BLE001
            QtWidgets.QMessageBox.critical(
                self, self.translator.tr("error"), str(exc)
            )
            return

        segments = self._collect_segments_from_table()
        total = len(segments)
        if total == 0:
            QtWidgets.QMessageBox.information(
                self, self.translator.tr("info"), self.translator.tr("no_segments")
            )
            return
        self._stop_requested = False
        self.process_button.setEnabled(False)
        self.stop_button.setEnabled(True)
        self.progress_bar.setValue(0)
        self.progress_info_label.setText(
            self.translator.tr("progress_template").format(current=0, total=total)
        )
        self.status_bar.showMessage(self.translator.tr("status_processing"))
        self.log_console.clear()
        self._start_processing_worker(segments)

    def stop_processing(self) -> None:
        if not self.stop_button.isEnabled():
            return
        self._stop_requested = True
        self.stop_button.setEnabled(False)
        if self._processing_worker:
            self._processing_worker.request_stop()
        self._append_log(self.translator.tr("processing_stop_requested"))

    def copy_log_to_clipboard(self) -> None:
        clipboard = QtGui.QGuiApplication.clipboard()
        clipboard.setText(self.log_console.toPlainText())
        self._append_log(self.translator.tr("log_copy_success"))

    def _start_processing_worker(self, segments: List[Segment]) -> None:
        if not self.input_file or not self.output_dir:
            return

        if self._processing_thread:
            self._stop_processing_thread()

        self._processing_thread = QtCore.QThread(self)
        self._processing_worker = ProcessingWorker(
            self.input_file,
            self.output_dir,
            segments,
            self.app_settings,
        )
        self._processing_worker.moveToThread(self._processing_thread)
        self._processing_thread.started.connect(self._processing_worker.run)
        self._processing_worker.segment_started.connect(self._on_segment_started)
        self._processing_worker.segment_finished.connect(self._on_segment_finished)
        self._processing_worker.progress_changed.connect(self.progress_bar.setValue)
        self._processing_worker.error_occurred.connect(self._on_processing_error)
        self._processing_worker.finished.connect(self._on_processing_finished)
        self._processing_worker.stopped.connect(self._on_processing_stopped)
        self._processing_thread.finished.connect(self._cleanup_processing_thread)
        self._processing_thread.start()

    def _on_segment_started(self, index: int, total: int, name: str) -> None:
        self.progress_info_label.setText(
            self.translator.tr("progress_template").format(current=index, total=total)
        )
        self.status_bar.showMessage(
            self.translator.tr("status_processing_segment").format(
                current=index, total=total, name=name
            )
        )
        self._append_log(
            self.translator.tr("log_processing_segment").format(
                current=index, total=total, name=name
            )
        )

    def _on_segment_finished(self, index: int, total: int, name: str) -> None:
        self._append_log(
            self.translator.tr("log_segment_done").format(name=name)
        )
        if index == total:
            self.progress_bar.setValue(100)

    def _on_processing_error(self, message: str) -> None:
        logger.exception("Ошибка при обработке сегментов: %s", message)
        self._append_log(message)
        QtWidgets.QMessageBox.critical(
            self, self.translator.tr("error"), message
        )
        self._finalize_processing(success=False, stopped=False)

    def _on_processing_finished(self) -> None:
        self._append_log(self.translator.tr("processing_complete"))
        QtWidgets.QMessageBox.information(
            self,
            self.translator.tr("info"),
            self.translator.tr("processing_complete"),
        )
        self._finalize_processing(success=True, stopped=False)

    def _on_processing_stopped(self) -> None:
        self._append_log(self.translator.tr("processing_stop_ack"))
        self._finalize_processing(success=False, stopped=True)

    def _finalize_processing(self, *, success: bool, stopped: bool) -> None:
        if stopped:
            self.status_bar.showMessage(self.translator.tr("status_stopped"))
            self.progress_info_label.setText(self.translator.tr("progress_idle"))
            self.progress_bar.setValue(0)
        elif success:
            self.status_bar.showMessage(self.translator.tr("status_ready"))
            self.progress_info_label.setText(self.translator.tr("progress_idle"))
        else:
            self.status_bar.showMessage(self.translator.tr("status_ready"))
            self.progress_info_label.setText(self.translator.tr("progress_idle"))
            self.progress_bar.setValue(0)

        self.process_button.setEnabled(True)
        self.stop_button.setEnabled(False)
        self._stop_requested = False
        self._stop_processing_thread()
        self._refresh_table(preserve_selection=True)

    def _stop_processing_thread(self) -> None:
        if self._processing_thread:
            self._processing_thread.quit()
            self._processing_thread.wait()
        self._cleanup_processing_thread()

    def _cleanup_processing_thread(self) -> None:
        if self._processing_worker:
            self._processing_worker.deleteLater()
            self._processing_worker = None
        if self._processing_thread:
            self._processing_thread.deleteLater()
            self._processing_thread = None

    def _append_log(self, message: str) -> None:
        timestamp = QtCore.QDateTime.currentDateTime().toString("HH:mm:ss")
        self.log_console.appendPlainText(f"[{timestamp}] {message}")

    def _extract_file_info(self, data: dict[str, object]) -> dict[str, object]:
        duration_raw = data.get("format", {}).get("duration")
        streams = data.get("streams", [])
        video_streams = [s for s in streams if s.get("codec_type") == "video"]
        audio_streams = [s for s in streams if s.get("codec_type") == "audio"]
        video_info = video_streams[0] if video_streams else {}
        audio_info = audio_streams[0] if audio_streams else {}
        duration_value = self._safe_float(duration_raw)
        width_raw = video_info.get("width")
        height_raw = video_info.get("height")
        width = self._safe_int(width_raw)
        height = self._safe_int(height_raw)
        info: dict[str, object] = {
            "duration": duration_value,
            "resolution": (width, height) if width and height else None,
            "video_codec": video_info.get("codec_name"),
            "audio_codec": audio_info.get("codec_name"),
        }
        return info

    def _get_video_duration(self) -> float | None:
        if not self._file_info:
            return None
        value = self._file_info.get("duration")
        if isinstance(value, (int, float)) and value > 0:
            return float(value)
        return None

    def _handle_metadata_chapters(self, data: dict[str, object]) -> None:
        raw_chapters = data.get("chapters")
        if not isinstance(raw_chapters, list):
            return

        chapters: list[tuple[float, float | None, str]] = []
        for index, entry in enumerate(raw_chapters, start=1):
            if not isinstance(entry, dict):
                continue
            start_value = self._safe_float(entry.get("start_time"))
            if start_value is None:
                continue
            end_value = self._safe_float(entry.get("end_time"))
            if end_value is not None and end_value <= start_value:
                end_value = None
            tags = entry.get("tags") if isinstance(entry.get("tags"), dict) else {}
            title = (
                tags.get("title")
                or tags.get("TITLE")
                or f"Chapter {index:02d}"
            )
            chapters.append((start_value, end_value, str(title)))

        if not chapters:
            return

        if not self._prompt_create_segments_from_chapters(chapters):
            return

        self._create_segments_from_chapters(chapters)

    def _build_segments_from_entries(
        self, entries: list[tuple[float, str | None]]
    ) -> list[tuple[float, float | None, str | None]]:
        duration = self._get_video_duration()
        segments: list[tuple[float, float | None, str | None]] = []

        for idx, (start, title) in enumerate(entries, start=1):
            if start < 0:
                raise ValueError(
                    self.translator.tr("bulk_create_error_negative").format(line=idx)
                )
            if duration is not None and start >= duration:
                raise ValueError(
                    self.translator.tr("bulk_create_error_over_duration").format(
                        line=idx
                    )
                )

            next_start = entries[idx][0] if idx < len(entries) else None
            if next_start is not None and next_start <= start:
                raise ValueError(
                    self.translator.tr("bulk_create_error_order").format(line=idx + 1)
                )
            if duration is not None and next_start is not None and next_start > duration:
                raise ValueError(
                    self.translator.tr("bulk_create_error_over_duration").format(
                        line=idx + 1
                    )
                )

            end_value: float | None
            if next_start is not None:
                end_value = next_start
            elif duration is not None:
                if duration <= start:
                    raise ValueError(
                        self.translator.tr("bulk_create_error_last_segment")
                    )
                end_value = duration
            else:
                end_value = None

            segments.append((start, end_value, title))

        return segments

    def _confirm_segment_generation(
        self,
        entries: list[tuple[float, float | None, str]],
        title_key: str,
        text_key: str,
    ) -> bool:
        message = QtWidgets.QMessageBox(self)
        message.setIcon(QtWidgets.QMessageBox.Icon.Question)
        message.setWindowTitle(self.translator.tr(title_key))
        message.setText(
            self.translator.tr(text_key).format(count=len(entries))
        )
        if self.segment_manager.segments:
            message.setInformativeText(
                self.translator.tr("chapters_replace_question")
            )

        details = []
        for idx, (start, end, title) in enumerate(entries, start=1):
            start_text = format_time(start)
            end_text = (
                format_time(end)
                if end is not None
                else self.translator.tr("chapters_until_end")
            )
            details.append(f"{idx:02d}. {start_text} - {end_text} — {title}")
        if details:
            message.setDetailedText("\n".join(details))

        message.setStandardButtons(
            QtWidgets.QMessageBox.StandardButton.Yes
            | QtWidgets.QMessageBox.StandardButton.No
        )
        yes_button = message.button(QtWidgets.QMessageBox.StandardButton.Yes)
        if yes_button:
            yes_button.setText(self.translator.tr("yes"))
        no_button = message.button(QtWidgets.QMessageBox.StandardButton.No)
        if no_button:
            no_button.setText(self.translator.tr("no"))
        return message.exec() == QtWidgets.QMessageBox.StandardButton.Yes

    def _apply_generated_segments(
        self,
        entries: list[tuple[float, float | None, str | None]],
        log_key: str,
        status_key: str,
        *,
        add_numbering: bool = False,
        include_description: bool = True,
        numbering_separator: str = "_",
    ) -> None:
        self.segment_manager.clear()
        self._segment_probe_cache.clear()
        default_container = (
            self.input_file.suffix.lstrip(".")
            if self.input_file and self.input_file.suffix
            else "mp4"
        )
        for idx, (start, end, title) in enumerate(entries, start=1):
            description = (title or "").strip()
            fallback_name = self._generate_default_segment_name(start)
            if include_description and not description:
                description = fallback_name

            if add_numbering and include_description:
                filename_source = f"{idx}{numbering_separator}{description}"
            else:
                parts: list[str] = []
                if add_numbering:
                    parts.append(str(idx))
                if include_description:
                    parts.append(description)
                if not parts:
                    parts.append(fallback_name)
                filename_source = "_".join(parts)

            filename = self._sanitize_filename(filename_source)
            if not filename:
                filename = fallback_name
            segment = Segment(
                start=start,
                end=end,
                filename=filename or None,
                container=default_container,
            )
            self.segment_manager.add_segment(segment)
        self._refresh_table()
        self._append_log(
            self.translator.tr(log_key).format(count=len(entries))
        )
        if hasattr(self, "status_bar"):
            self.status_bar.showMessage(
                self.translator.tr(status_key).format(count=len(entries))
            )

    def _prompt_create_segments_from_chapters(
        self, chapters: list[tuple[float, float | None, str]]
    ) -> bool:
        return self._confirm_segment_generation(
            chapters,
            "chapters_detected_title",
            "chapters_detected_text",
        )

    def _create_segments_from_chapters(
        self, chapters: list[tuple[float, float | None, str]]
    ) -> None:
        self._apply_generated_segments(
            chapters,
            "chapters_created",
            "chapters_created_status",
        )

    @staticmethod
    def _generate_default_segment_name(start: float) -> str:
        safe_start = max(0.0, start)
        total_millis = int(round(safe_start * 1000))
        millis = total_millis % 1000
        total_seconds = total_millis // 1000
        seconds = total_seconds % 60
        total_minutes = total_seconds // 60
        minutes = total_minutes % 60
        hours = total_minutes // 60

        parts: list[str] = []
        if hours > 0:
            parts.append(str(hours))
            parts.append(f"{minutes:02d}")
        else:
            parts.append(str(minutes))
        parts.append(f"{seconds:02d}")
        if millis:
            parts.append(f"{millis:03d}")
        return "segment_" + "_".join(parts)

    @staticmethod
    def _sanitize_filename(value: str) -> str:
        cleaned = re.sub(r"[\\/:*?\"<>|]", "_", value)
        cleaned = re.sub(r"\s+", " ", cleaned).strip()
        cleaned = cleaned.replace(" ", "_")
        cleaned = re.sub(r"_+", "_", cleaned)
        cleaned = cleaned.strip("_.")
        return cleaned[:80]

    def _format_file_info(self, info: dict[str, object]) -> str:
        duration_value = info.get("duration")
        if isinstance(duration_value, (int, float)) and duration_value >= 0:
            duration_text = self._format_duration(duration_value)
        else:
            duration_text = self.translator.tr("file_info_unknown")

        resolution_value = info.get("resolution")
        if (
            isinstance(resolution_value, tuple)
            and len(resolution_value) == 2
            and all(isinstance(v, int) and v > 0 for v in resolution_value)
        ):
            resolution_text = f"{resolution_value[0]}x{resolution_value[1]}"
        else:
            resolution_text = self.translator.tr("file_info_unknown")

        codecs = []
        for key in ("video_codec", "audio_codec"):
            value = info.get(key)
            if isinstance(value, str) and value:
                codecs.append(value.upper())
        codecs_text = (
            ", ".join(codecs) if codecs else self.translator.tr("file_info_unknown")
        )

        template = self.translator.tr("file_info_template")
        return template.format(
            duration=duration_text,
            resolution=resolution_text,
            codecs=codecs_text,
        )

    @staticmethod
    def _format_duration(seconds: float) -> str:
        total_seconds = int(round(seconds))
        minutes, sec = divmod(total_seconds, 60)
        hours, minutes = divmod(minutes, 60)
        return f"{hours:02d}:{minutes:02d}:{sec:02d}"

    @staticmethod
    def _safe_int(value: object) -> int | None:
        if isinstance(value, int):
            return value
        if isinstance(value, float):
            return int(value)
        if isinstance(value, str) and value.isdigit():
            return int(value)
        return None

    @staticmethod
    def _safe_float(value: object) -> float | None:
        if isinstance(value, (int, float)):
            return float(value)
        if isinstance(value, str):
            try:
                return float(value)
            except ValueError:
                return None
        return None

    def _apply_theme(self, theme: str) -> None:
        app = QtWidgets.QApplication.instance()
        if not app:
            return
        if theme == "dark":
            palette = QtGui.QPalette()
            palette.setColor(QtGui.QPalette.ColorRole.Window, QtGui.QColor(45, 45, 48))
            palette.setColor(QtGui.QPalette.ColorRole.WindowText, QtGui.QColor(220, 220, 220))
            palette.setColor(QtGui.QPalette.ColorRole.Base, QtGui.QColor(30, 30, 30))
            palette.setColor(QtGui.QPalette.ColorRole.AlternateBase, QtGui.QColor(45, 45, 48))
            palette.setColor(QtGui.QPalette.ColorRole.ToolTipBase, QtGui.QColor(255, 255, 255))
            palette.setColor(QtGui.QPalette.ColorRole.ToolTipText, QtGui.QColor(45, 45, 48))
            palette.setColor(QtGui.QPalette.ColorRole.Text, QtGui.QColor(230, 230, 230))
            palette.setColor(QtGui.QPalette.ColorRole.Button, QtGui.QColor(60, 63, 65))
            palette.setColor(QtGui.QPalette.ColorRole.ButtonText, QtGui.QColor(230, 230, 230))
            palette.setColor(QtGui.QPalette.ColorRole.BrightText, QtGui.QColor(255, 59, 48))
            palette.setColor(QtGui.QPalette.ColorRole.Highlight, QtGui.QColor(98, 114, 164))
            palette.setColor(QtGui.QPalette.ColorRole.HighlightedText, QtGui.QColor(255, 255, 255))
            app.setPalette(palette)
            app.setStyleSheet(
                "QToolTip { color: #1e1e1e; background-color: #f5f5f5; border: 1px solid #333; }"
            )
        else:
            app.setPalette(app.style().standardPalette())
            app.setStyleSheet("")
        self._update_button_icons()

    def _apply_ffmpeg_path(self) -> None:
        ffmpeg_helper.set_ffmpeg_paths(self.app_settings.ffmpeg_path)

    def _set_interface_enabled(self, enabled: bool) -> None:
        central = self.centralWidget()
        if not central:
            return
        if central.isEnabled() == enabled and self._interface_locked == (not enabled):
            return
        central.setEnabled(enabled)
        self._interface_locked = not enabled
        if enabled:
            self._update_segment_controls_state()

    def _check_ffmpeg_availability(self, *, initial: bool = False) -> None:
        try:
            ffmpeg_helper.ensure_ffmpeg_available()
        except FileNotFoundError as exc:
            if self._ffmpeg_available:
                logger.warning("FFmpeg не найден: %s", exc)
                if hasattr(self, "log_console"):
                    self._append_log(self.translator.tr("log_ffmpeg_missing"))
            self._ffmpeg_available = False
            self._set_interface_enabled(False)
            if hasattr(self, "status_bar"):
                self.status_bar.showMessage(self.translator.tr("status_ffmpeg_missing"))
            return

        if not self._ffmpeg_available:
            logger.info("FFmpeg найден и готов к работе")
            if hasattr(self, "log_console"):
                self._append_log(self.translator.tr("log_ffmpeg_ready"))
        self._ffmpeg_available = True
        self._set_interface_enabled(True)
        if hasattr(self, "status_bar") and not initial:
            self.status_bar.showMessage(self.translator.tr("status_ready"))

    def _configure_file_logging(self) -> None:
        root_logger = logging.getLogger()
        if self._log_file_handler:
            root_logger.removeHandler(self._log_file_handler)
            self._log_file_handler.close()
            self._log_file_handler = None

        if not self.app_settings.log_to_file:
            return

        path_str = self.app_settings.log_file_path or str(default_log_file())
        path = Path(path_str).expanduser()
        path.parent.mkdir(parents=True, exist_ok=True)
        handler = logging.FileHandler(path, encoding="utf-8")
        handler.setLevel(logging.INFO)
        formatter = logging.Formatter("%(asctime)s [%(levelname)s] %(name)s: %(message)s")
        handler.setFormatter(formatter)
        root_logger.addHandler(handler)
        self._log_file_handler = handler
        self.app_settings.log_file_path = str(path)
        self.settings_manager.save(self.app_settings)
        logger.info(
            "Включено сохранение журнала в файл: %s",
            path_utils.format_for_logging(path),
        )<|MERGE_RESOLUTION|>--- conflicted
+++ resolved
@@ -832,14 +832,7 @@
                 display_dir = self._format_path_for_display(validated_dir)
                 self.output_line.setText(display_dir)
                 self.output_line.setToolTip(display_dir)
-<<<<<<< HEAD
-                logger.info(
-                    "Выходная директория: %s",
-                    path_utils.format_for_logging(validated_dir),
-                )
-=======
                 logger.info("Выходная директория: %s", validated_dir)
->>>>>>> d2dde785
                 self.app_settings.last_output_dir = path_utils.normalize_user_path(
                     self.output_dir
                 )
